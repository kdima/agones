--- conflicted
+++ resolved
@@ -236,20 +236,8 @@
 
 | Parameter                                           | Description                                                                                     | Default                |
 | --------------------------------------------------- | ----------------------------------------------------------------------------------------------- | ---------------------- |
-<<<<<<< HEAD
-| `agones.allocator.http.loadBalancerIP`              | The [Load Balancer IP][loadBalancer] of the Agones allocator load balancer. Only works if the Kubernetes provider supports this option. | ""                     |
-| `agones.allocator.http.loadBalancerSourceRanges`    | The [Load Balancer SourceRanges][loadBalancer] of the Agones allocator load balancer. Only works if the Kubernetes provider supports this option. | `[]`         |
-| `agones.ping.http.loadBalancerIP`                   | The [Load Balancer IP][loadBalancer] of the HTTP Service load balancer. Only works if the Kubernetes provider supports this option.               | ""           |
-| `agones.ping.http.loadBalancerSourceRanges`         | The [Load Balancer SourceRanges][loadBalancer] of the HTTP Service load balancer. Only works if the Kubernetes provider supports this option.     | `[]`         |
-| `agones.ping.udp.loadBalancerIP`                    | The [Load Balancer IP][loadBalancer] of the UDP Service load balancer. Only works if the Kubernetes provider supports this option.                | ""           |
-| `agones.ping.udp.loadBalancerSourceRanges`          | The [Load Balancer SourceRanges][loadBalancer] of the UDP Service load balancer. Only works if the Kubernetes provider supports this option.      | `[]`         |
-| `agones.allocator.disableMTLS`                      | Turns off client cert authentication for incoming connections to the allocator.            | `false`                |
-| `agones.allocator.disableTLS`                       | Turns off TLS security for incoming connections to the allocator.    | `false`                |
 | `agones.allocator.allocationTimeout`                | Remote allocation call timeout.                                      | `10s`                  |
 | `agones.allocator.remoteAllocationTimeout`          | Total remote allocation timeout including retries.       | `30s`                |
-=======
-|                                                     |                                                                                                 |                        |             
->>>>>>> 37950371
 
 {{% /feature %}}
 
